--- conflicted
+++ resolved
@@ -45,18 +45,11 @@
 
 // arduinoLibFlags represents `arduino lib` flags.
 var arduinoLibFlags struct {
-<<<<<<< HEAD
-	updateIndex bool // if true, updates libraries index.
-=======
 	updateIndex bool // If true, update library index.
->>>>>>> f0b77803
 }
 
 // arduinoCoreFlags represents `arduino core` flags.
 var arduinoCoreFlags struct {
-<<<<<<< HEAD
-	updateIndex bool // if true, updates packages index.
-=======
 	updateIndex bool // If true, update package index.
 }
 
@@ -64,5 +57,4 @@
 var arduinoConfigInitFlags struct {
 	Default  bool   // If false, ask questions to the user about setting configuration properties, otherwise use default configuration.
 	Location string // The custom location of the file to create.
->>>>>>> f0b77803
 }